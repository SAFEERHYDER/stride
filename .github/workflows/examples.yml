name: CI

on:
  # Trigger the workflow on push or pull request,
  # but only for the master branch
  push:
    branches:
      - master
  pull_request:
    branches:
      - master

jobs:
  examples:
    name: Examples
    runs-on: ubuntu-latest

    env:
      DEVITO_COMPILER: gcc
      DEVITO_LANGUAGE: "openmp"
      PYTHON_VERSION: "3.7"

    strategy:
      # Prevent all build to stop if a single one fails
      fail-fast: false

    steps:
    - name: Checkout stride
      uses: actions/checkout@v2
      with:
        repository: trustimaging/stride
        path: "stride"

    - name: Setup conda
      uses: conda-incubator/setup-miniconda@v2
      with:
        activate-environment: stride
        environment-file: "stride/environment.yml"
        python-version: 3.7
        auto-activate-base: false

    - name: Install dependencies
      shell: bash -l {0}
      run: |
        cd stride
        pip install -e .

    - name: Homogeneous examples
      shell: bash -l {0}
      run: |
        cd stride
        mrun -nw 1 -nth 2 python examples/examples/homogeneous_acoustic/forward_2D.py
        mrun -nw 1 -nth 2 python examples/examples/homogeneous_acoustic/forward_3D.py
<<<<<<< HEAD
=======
        mrun -nw 1 -nth 2 python examples/examples/homogeneous_elastic/forward_2D.py
>>>>>>> ed9de9f0
    - name: Breast 2D
      shell: bash -l {0}
      run: |
        cd stride
        mrun -nw 1 -nth 2 python examples/examples/breast2D/01_script_forward.py
        mrun -nw 1 -nth 2 python examples/examples/breast2D/02_script_inverse.py<|MERGE_RESOLUTION|>--- conflicted
+++ resolved
@@ -51,10 +51,7 @@
         cd stride
         mrun -nw 1 -nth 2 python examples/examples/homogeneous_acoustic/forward_2D.py
         mrun -nw 1 -nth 2 python examples/examples/homogeneous_acoustic/forward_3D.py
-<<<<<<< HEAD
-=======
         mrun -nw 1 -nth 2 python examples/examples/homogeneous_elastic/forward_2D.py
->>>>>>> ed9de9f0
     - name: Breast 2D
       shell: bash -l {0}
       run: |
